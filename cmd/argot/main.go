package main

import (
<<<<<<< HEAD
	"flag"
=======
	"context"
	"flag"
	"fmt"
>>>>>>> c7f799ff
	"os"
	"os/signal"
	"syscall"

<<<<<<< HEAD
	"github.com/cloudflare/cloudflare-ingress-controller/pkg/controller"
	"github.com/cloudflare/cloudflare-ingress-controller/pkg/tunnel"
	"github.com/golang/glog"
	log "github.com/sirupsen/logrus"
=======
	"github.com/cloudflare/cloudflare-ingress-controller/internal/controller"
	"github.com/cloudflare/cloudflare-ingress-controller/internal/version"
	"github.com/golang/glog"
	"github.com/oklog/run"
>>>>>>> c7f799ff
	"k8s.io/client-go/kubernetes"
	"k8s.io/client-go/rest"
	"k8s.io/client-go/tools/clientcmd"
)

func init() {
	flag.Set("logtostderr", "true")

	// Log as JSON instead of the default text.
	log.SetFormatter(&log.JSONFormatter{})

	// Output to stdout instead of the default stderr
	log.SetOutput(os.Stdout)

	log.SetLevel(log.DebugLevel)
}

func main() {

	kubeconfig := flag.String("kubeconfig", "", "Path to a kubeconfig file")
	printVersion := flag.Bool("version", false, "prints application version")

	config := &controller.Config{
		MaxRetries: controller.MaxRetries,
	}
	flag.StringVar(&config.Namespace, "namespace", "default", "Namespace to run in")
	flag.StringVar(&config.IngressClass, "ingressClass", controller.CloudflareArgoIngressType, "Name of ingress class, used in ingress annotation")

	flag.Set("logtostderr", "true")
	flag.Parse()

	if *printVersion {
		fmt.Printf("%s %s\n", version.APP_NAME, version.VERSION)
		os.Exit(0)
	}

	kclient, err := kubeclient(*kubeconfig)
	if err != nil {
		glog.Fatalf("Failed to create kubernetes client: %v", err)
	}

	var g run.Group
	{
		ctx, cancel := context.WithCancel(context.Background())
		sig := make(chan os.Signal, 1)
		signal.Notify(sig, syscall.SIGINT, syscall.SIGTERM)

		g.Add(func() error {
			select {
			case s := <-sig:
				glog.Infof("Received signal=%s, exiting gracefully...\n", s.String())
				cancel()
			case <-ctx.Done():
			}
			return ctx.Err()
		}, func(_ error) {
			cancel()
		})
	}
	{
		ctx, cancel := context.WithCancel(context.Background())
		argo := controller.NewArgoController(kclient, config)
		argo.EnableMetrics()

<<<<<<< HEAD
	logger := log.New()
	go func() {
		tunnel.ServeMetrics(9090, stopCh, logger)
	}()

	// crude trap Ctrl^C for better cleanup in testing
	c := make(chan os.Signal, 2)
	signal.Notify(c, os.Interrupt, syscall.SIGTERM)
	go func() {
		<-c
		close(stopCh)
		time.Sleep(10 * time.Second)
=======
		g.Add(func() error {
			argo.Run(ctx.Done())
			return nil
		}, func(error) {
			cancel()
		})
	}

	if err := g.Run(); err != nil {
		glog.Errorf("Received error, err=%v\n", err)
>>>>>>> c7f799ff
		os.Exit(1)
	}
}

func kubeclient(kubeconfigpath string) (*kubernetes.Clientset, error) {
	kubeconfig, err := func() (*rest.Config, error) {
		if kubeconfigpath != "" {
			return clientcmd.BuildConfigFromFlags("", kubeconfigpath)
		}
		return rest.InClusterConfig()
	}()

	if err != nil {
		return nil, err
	}
	return kubernetes.NewForConfig(kubeconfig)
}<|MERGE_RESOLUTION|>--- conflicted
+++ resolved
@@ -1,28 +1,17 @@
 package main
 
 import (
-<<<<<<< HEAD
-	"flag"
-=======
 	"context"
 	"flag"
 	"fmt"
->>>>>>> c7f799ff
 	"os"
 	"os/signal"
 	"syscall"
 
-<<<<<<< HEAD
-	"github.com/cloudflare/cloudflare-ingress-controller/pkg/controller"
-	"github.com/cloudflare/cloudflare-ingress-controller/pkg/tunnel"
-	"github.com/golang/glog"
-	log "github.com/sirupsen/logrus"
-=======
 	"github.com/cloudflare/cloudflare-ingress-controller/internal/controller"
 	"github.com/cloudflare/cloudflare-ingress-controller/internal/version"
 	"github.com/golang/glog"
 	"github.com/oklog/run"
->>>>>>> c7f799ff
 	"k8s.io/client-go/kubernetes"
 	"k8s.io/client-go/rest"
 	"k8s.io/client-go/tools/clientcmd"
@@ -87,20 +76,6 @@
 		argo := controller.NewArgoController(kclient, config)
 		argo.EnableMetrics()
 
-<<<<<<< HEAD
-	logger := log.New()
-	go func() {
-		tunnel.ServeMetrics(9090, stopCh, logger)
-	}()
-
-	// crude trap Ctrl^C for better cleanup in testing
-	c := make(chan os.Signal, 2)
-	signal.Notify(c, os.Interrupt, syscall.SIGTERM)
-	go func() {
-		<-c
-		close(stopCh)
-		time.Sleep(10 * time.Second)
-=======
 		g.Add(func() error {
 			argo.Run(ctx.Done())
 			return nil
@@ -109,9 +84,13 @@
 		})
 	}
 
+	logger := log.New()
+	go func() {
+		tunnel.ServeMetrics(9090, stopCh, logger)
+	}()
+
 	if err := g.Run(); err != nil {
 		glog.Errorf("Received error, err=%v\n", err)
->>>>>>> c7f799ff
 		os.Exit(1)
 	}
 }
